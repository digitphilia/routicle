# -*- encoding: utf-8 -*-

"""
An Abstract Base Method for Routicle Optimization
"""

from abc import ABC
from typing import Dict, Tuple
from tqdm.auto import tqdm as TQ

import networkx as nx

from routicle.components.base import PointOfInterest, POIConnector

class nxGraph(ABC):
    """
    NetworkX Graph Base Object for Routicle Module

    An abstract base class is defined of :mod:`networkx` components
    like Graph, nodes and edges definations for route optimization and
    inventory management functions. The base function models all the
    components into a standard format for analysis.

    :ivar G: A :mod:`networkx.Graph` object which is valid and can be
        any of the supported types - directed, multi-graph, etc.

    :ivar dnodes: A dictionary of nodes of the graphs, where the key
        is the "name" of the node and the node is any of the type of
        defined under :mod:`routicle.components.nodes` module. All the
        additional attributes must be associated with the nodes for
        any relevant calculations.

    :ivar dedges: A dictionary of edges of the graph in the format of
        (``u``, ``v``) as the dictionary key and edge is any of the
        derived edge object from :mod:`routicle.components` module.

    :ivar initgraph: Initialize graph with the provided nodes and the
        edges informations. If set to True (default), then internally
        all the edges and nodes are created.

    Basic Usage(s)
    --------------

    The ``nxGraph`` is a type of :mod:`networkx.Graph` component which
    is the core component based on which any type of calculations and
    forward integration with external modules like :mod:`pulp` or
    :mod:`ortools` is also done.

    .. code-block:: python

        import networkx as nx # actual module
        import routicle.core.networkx as rnx

        # define sets of nodes, edges using routicle.components
        nodes = ...
        edges = ...

        # convert the nodes, edges to dnodes and dedges as dictionary
        dnodes = { node.name : node for node in nodes }
        dedges = { (u.name, v.name) : edge for ... }

        # model graph is always a routicle component
        network = rnx.nxGraph(
            G = nx.DiGraph() # created a directed graph
            dnodes = dnodes, dedges = dedges
        )
    """

    def __init__(
        self,
        G : nx.Graph,
        dnodes : Dict[str, PointOfInterest],
        dedges : Dict[Tuple[str, str], POIConnector],
        initgraph : bool = True
    ) -> None:
        self.G = G

        # initialize graph with nodes and edges, on true
        if initgraph:
            self.__init_graph__(dnodes = dnodes, dedges = dedges)

        # ? The graph components from routicle
        self.dnodes = self.__set_dnodes__(G = self.G, nodes = dnodes)
        self.dedges = self.__set_dedges__(G = self.G, edges = dedges)


    def inspect(
        self,
        name : str | Tuple[str, str],
        component : str = "node"
    ) -> PointOfInterest | POIConnector:
        """
        Inspect the Graph and Return a Valid Object (if exists)

        The graph can now be inspected by passing either a node name
        or an edge tuple in the defined :attr:`dnode` or :attr:`dedge`
        format and the function returns the underlying graph component
        which is always a subclass of :attr:`routicle.components.base`
        objects, else raises assertion error.

        .. code-block:: python

            import routicle.core.networkx as rnx

            # generate a networkx graph and define nodes, edges
            # and, create an rnx.nxGraph object with above details
            graph = rnx.nxGraph(
                G = G, dnodes = dnodes, dedges = dedges
            )

            # inspect a node from the graph::
            print(graph.inspect("P0"))
            >> cidx='a54834fb' name='P0' image=...

            # inspect an edge from the graph::
            print(graph.inspect(("V2", "L0"), component = "edge"))
            >> cidx='898a8bca' unode=... vnode=...

        The utility function is useful for quick inspection and lookup
        of calculated attributes from an underlying derived edge like
        :attr:`routicle.components.edges.TimeCostEdge` objects.
        """

        component = component.lower()
        assert component in ["node", "edge"], \
            f"Component: {component} is not Valid."

        di = self.dnodes if component == "node" else self.dedges
        return di[name] # value assertion on initialization


<<<<<<< HEAD
    def getbycidx(
            self,
            cidx : str,
            component : str = "node"
        ) -> PointOfInterest | POIConnector:
        """
        Get the Node/Edge Element from the CIDX Attribute
        """

        component = component.lower()
        assert component in ["node", "edge"], \
            f"Component: {component} is not Valid."

        di = self.dnodes if component == "node" else self.dedges
        return [comp for comp in di.values() if comp.cidx == cidx][0]
=======
    def adjacent_nodes(
            self, node : str, undirected : bool = False
        ) -> tuple:
        """
        Return a Tuple of Adjacent Nodes for the Selected Node

        Uses the internal graph method to find and return a tuple of
        adjacent nodes from the defined networkx graph.

        :type  node: str
        :param node: The node from the graph, which must be present
            else underlying error is raised.

        :type  undirected: bool
        :param undirected: Convert a directed graph to an undirected
            one (if required), defaults to False.
        """

        G = self.G.to_undirected() if undirected else self.G
        return tuple(G.neighbors(node))
>>>>>>> ccadd4a9


    def __set_dnodes__(
        self,
        G : nx.Graph,
        nodes : Dict[str, PointOfInterest]
    ) -> Dict[str, PointOfInterest]:
        assert all([ node in nodes.keys() for node in G.nodes ]), \
            "Configuration Error:: Missing D-Nodes."
        
        assert all([ node in G.nodes for node in nodes.keys() ]), \
            "Configuration Error:: Missing Graph Nodes."

        return nodes # return the passed dnodes, after assertion


    def __set_dedges__(
        self,
        G : nx.Graph,
        edges : Dict[Tuple[str, str], POIConnector]
    ) -> Dict[Tuple[str, str], POIConnector]:
        assert all([ edge in edges.keys() for edge in G.edges ]), \
            "Configuration Error:: Missing D-Edges."
        
        assert all([ edge in G.edges for edge in edges.keys() ]), \
            "Configuration Error:: Missing Graph Edges."

        return edges # return the passed dedges, after assertion


    def __init_graph__(
        self,
        dnodes : Dict[str, PointOfInterest],
        dedges : Dict[Tuple[str, str], POIConnector]
    ) -> None:
        print("Initializing Graph with Nodes & Edges")

        for node in TQ(dnodes.values(), desc = "Creating Nodes"):
            self.G.add_node(
                node.name, color = node.color, **node.attributes
            )

        for edge in TQ(dedges.values(), desc = "Creating Edges"):
            self.G.add_edge(
                edge.unode.name, edge.vnode.name, **edge.attributes
            )

        return None<|MERGE_RESOLUTION|>--- conflicted
+++ resolved
@@ -129,7 +129,6 @@
         return di[name] # value assertion on initialization
 
 
-<<<<<<< HEAD
     def getbycidx(
             self,
             cidx : str,
@@ -145,7 +144,8 @@
 
         di = self.dnodes if component == "node" else self.dedges
         return [comp for comp in di.values() if comp.cidx == cidx][0]
-=======
+
+
     def adjacent_nodes(
             self, node : str, undirected : bool = False
         ) -> tuple:
@@ -166,7 +166,6 @@
 
         G = self.G.to_undirected() if undirected else self.G
         return tuple(G.neighbors(node))
->>>>>>> ccadd4a9
 
 
     def __set_dnodes__(
